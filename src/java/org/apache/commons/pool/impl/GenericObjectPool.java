--- conflicted
+++ resolved
@@ -165,19 +165,6 @@
  *  </li>
  * </ul>
  * <p>
- * <p>
- * The pool can be configured to behave as a LIFO queue with respect to idle
- * objects - always returning the most recently used object from the pool,
- * or as a FIFO queue, where borrowObject always returns the oldest object
- * in the idle object pool.
- * <ul>
- *  <li>
- *   {@link #setLifo <i>Lifo</i>}
- *   determines whether or not the pool returns idle objects in 
- *   last-in-first-out order.
- *  </li>
- * </ul>
- * <p>
  * GenericObjectPool is not usable without a {@link PoolableObjectFactory}.  A
  * non-<code>null</code> factory must be provided either as a constructor argument
  * or via a call to {@link #setFactory} before the pool is used.
@@ -875,10 +862,7 @@
      * the pool behaves as a FIFO queue - objects are taken from the idle object
      * pool in the order that they are returned to the pool.
      * 
-<<<<<<< HEAD
-=======
      * @return <code>true</true> if the pool is configured to act as a LIFO queue
->>>>>>> 6b2e7426
      * @since 1.4
      */
      public synchronized boolean getLifo() {
